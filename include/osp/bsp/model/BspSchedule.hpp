/*
Copyright 2024 Huawei Technologies Co., Ltd.

Licensed under the Apache License, Version 2.0 (the "License");
you may not use this file except in compliance with the License.
You may obtain a copy of the License at

    http://www.apache.org/licenses/LICENSE-2.0

Unless required by applicable law or agreed to in writing, software
distributed under the License is distributed on an "AS IS" BASIS,
WITHOUT WARRANTIES OR CONDITIONS OF ANY KIND, either express or implied.
See the License for the specific language governing permissions and
limitations under the License.

@author Toni Boehnlein, Benjamin Lozes, Pal Andras Papp, Raphael S. Steiner
*/

#pragma once

#include <algorithm>
#include <iostream>
#include <list>
#include <map>
#include <stdexcept>
#include <unordered_set>
#include <vector>

#include "IBspScheduleEval.hpp"
#include "IBspSchedule.hpp"
#include "SetSchedule.hpp"
#include "osp/concepts/computational_dag_concept.hpp"

namespace osp {

/**
 * @class BspSchedule
 * @brief Represents a schedule for the Bulk Synchronous Parallel (BSP) model.
 *
 * The `BspSchedule` class is responsible for managing the assignment of nodes to processors and supersteps in the BSP
 * model. It stores information such as the number of supersteps, the assignment of nodes to processors and supersteps,
 * and the communication schedule.
 *
 * The class provides methods for setting and retrieving the assigned superstep and processor for a given node, as well
 * as methods for checking the validity of the communication schedule and computing the costs of the schedule. It also
 * provides methods for setting the assigned supersteps and processors based on external assignments, and for updating
 * the number of supersteps.
 *
 * The `BspSchedule` class is designed to work with a `BspInstance` object, which represents the instance of the BSP
 * problem being solved.
 *
 * @see BspInstance
 */
template<typename Graph_t>
class BspSchedule : public IBspSchedule<Graph_t>, public IBspScheduleEval<Graph_t> {

    static_assert(is_computational_dag_v<Graph_t>, "BspSchedule can only be used with computational DAGs.");
    static_assert(std::is_same_v<v_workw_t<Graph_t>, v_commw_t<Graph_t> >, "BspSchedule requires work and comm. weights to have the same type.");

  protected:
    using vertex_idx = vertex_idx_t<Graph_t>;

    const BspInstance<Graph_t> *instance;

    unsigned number_of_supersteps;

    std::vector<unsigned> node_to_processor_assignment;
    std::vector<unsigned> node_to_superstep_assignment;

    void compute_lazy_communication_costs_helper(std::vector<std::vector<v_commw_t<Graph_t>>> & rec, std::vector<std::vector<v_commw_t<Graph_t>>> & send) const {
        for (const auto &node : instance->vertices()) {

            std::vector<unsigned> step_needed(instance->numberOfProcessors(), number_of_supersteps);
            for (const auto &target : instance->getComputationalDag().children(node)) {

                if (node_to_processor_assignment[node] != node_to_processor_assignment[target]) {
                    step_needed[node_to_processor_assignment[target]] = std::min(
                        step_needed[node_to_processor_assignment[target]], node_to_superstep_assignment[target]);
                }
            }

            for (unsigned proc = 0; proc < instance->numberOfProcessors(); proc++) {

                if (step_needed[proc] < number_of_supersteps) {

                    send[node_to_processor_assignment[node]][step_needed[proc] - getStaleness()] +=
                        instance->sendCosts(node_to_processor_assignment[node], proc) *
                        instance->getComputationalDag().vertex_comm_weight(node);

                    rec[proc][step_needed[proc] - getStaleness()] += instance->sendCosts(node_to_processor_assignment[node], proc) *
                                                        instance->getComputationalDag().vertex_comm_weight(node);
                }
            }
        }
    }

    std::vector<v_commw_t<Graph_t>> compute_max_comm_per_step_helper(const std::vector<std::vector<v_commw_t<Graph_t>>> & rec, const std::vector<std::vector<v_commw_t<Graph_t>>> & send) const {
        std::vector<v_commw_t<Graph_t>> max_comm_per_step(number_of_supersteps, 0);
        for (unsigned step = 0; step < number_of_supersteps; step++) {
            v_commw_t<Graph_t> max_send = 0;
            v_commw_t<Graph_t> max_rec = 0;

            for (unsigned proc = 0; proc < instance->numberOfProcessors(); proc++) {
                if (max_send < send[proc][step])
                    max_send = send[proc][step];
                if (max_rec < rec[proc][step])
                    max_rec = rec[proc][step];
            }
            max_comm_per_step[step] = std::max(max_send, max_rec) * instance->communicationCosts();
        }
        return max_comm_per_step;
    }

    std::vector<v_workw_t<Graph_t>> compute_max_work_per_step_helper() const {
        std::vector<std::vector<v_workw_t<Graph_t>>> work = std::vector<std::vector<v_workw_t<Graph_t>>>(
            number_of_supersteps, std::vector<v_workw_t<Graph_t>>(instance->numberOfProcessors(), 0));
        for (const auto &node : instance->vertices()) {
            work[node_to_superstep_assignment[node]][node_to_processor_assignment[node]] +=
                instance->getComputationalDag().vertex_work_weight(node);
        }

        std::vector<v_workw_t<Graph_t>> max_work_per_step(number_of_supersteps, 0);
        for (unsigned step = 0; step < number_of_supersteps; step++) {
            v_workw_t<Graph_t> max_work = 0;
            for (unsigned proc = 0; proc < instance->numberOfProcessors(); proc++) {
                if (max_work < work[step][proc]) {
                    max_work = work[step][proc];
                }
            }

            max_work_per_step[step] = max_work;
        }

        return max_work_per_step;
    }

  public:
  
    BspSchedule() = delete;

    /**
     * @brief Constructs a BspSchedule object with the specified Bspinstance->
     *
     * @param inst The BspInstance for the schedule.
     */
    BspSchedule(const BspInstance<Graph_t> &inst)
        : instance(&inst), number_of_supersteps(1),
          node_to_processor_assignment(std::vector<unsigned>(inst.numberOfVertices(), 0)),
          node_to_superstep_assignment(std::vector<unsigned>(inst.numberOfVertices(), 0)) {}

    /**
     * @brief Constructs a BspSchedule object with the specified BspInstance, processor assignment, and superstep
     * assignment.
     *
     * @param inst The BspInstance for the schedule.
     * @param processor_assignment_ The processor assignment for the nodes.
     * @param superstep_assignment_ The superstep assignment for the nodes.
     */
    BspSchedule(const BspInstance<Graph_t> &inst, const std::vector<unsigned> &processor_assignment_,
                const std::vector<unsigned> &superstep_assignment_)
        : instance(&inst), node_to_processor_assignment(processor_assignment_),
          node_to_superstep_assignment(superstep_assignment_) {
        updateNumberOfSupersteps();
    }

    BspSchedule(const IBspSchedule<Graph_t> &schedule)
        : instance(&schedule.getInstance()), number_of_supersteps(schedule.numberOfSupersteps()),
          node_to_processor_assignment(schedule.getInstance().numberOfVertices()),
          node_to_superstep_assignment(schedule.getInstance().numberOfVertices()) {

        for (const auto &v : schedule.getInstance().getComputationalDag().vertices()) {

            node_to_processor_assignment[v] = schedule.assignedProcessor(v);
            node_to_superstep_assignment[v] = schedule.assignedSuperstep(v);
        }
    }

    BspSchedule(const BspSchedule<Graph_t> &schedule)
        : instance(schedule.instance), number_of_supersteps(schedule.number_of_supersteps),
          node_to_processor_assignment(schedule.node_to_processor_assignment),
          node_to_superstep_assignment(schedule.node_to_superstep_assignment) {}

    BspSchedule<Graph_t> operator=(const BspSchedule<Graph_t> &schedule) {
        if (this != &schedule) {
            instance = schedule.instance;
            number_of_supersteps = schedule.number_of_supersteps;
            node_to_processor_assignment = schedule.node_to_processor_assignment;
            node_to_superstep_assignment = schedule.node_to_superstep_assignment;
        }
        return *this;
    }

    BspSchedule(BspSchedule<Graph_t> &&schedule)
        : instance(schedule.instance), number_of_supersteps(schedule.number_of_supersteps),
          node_to_processor_assignment(std::move(schedule.node_to_processor_assignment)),
          node_to_superstep_assignment(std::move(schedule.node_to_superstep_assignment)) {}

    BspSchedule<Graph_t> &operator=(BspSchedule<Graph_t> &&schedule) {
        if (this != &schedule) {
            instance = schedule.instance;
            number_of_supersteps = schedule.number_of_supersteps;
            node_to_processor_assignment = std::move(schedule.node_to_processor_assignment);
            node_to_superstep_assignment = std::move(schedule.node_to_superstep_assignment);
        }
        return *this;
    }

    template<typename Graph_t_other>
    BspSchedule(const BspInstance<Graph_t> &instance_, const BspSchedule<Graph_t_other> &schedule)
        : instance(&instance_), number_of_supersteps(schedule.numberOfSupersteps()),
          node_to_processor_assignment(schedule.assignedProcessors()),
          node_to_superstep_assignment(schedule.assignedSupersteps()) {}

    /**
     * @brief Destructor for the BspSchedule class.
     */
    virtual ~BspSchedule() = default;

    /**
     * @brief Returns a reference to the BspInstance for the schedule.
     *
     * @return A reference to the BspInstance for the schedule.
     */
    inline const BspInstance<Graph_t> &getInstance() const override { return *instance; }

    /**
     * @brief Returns the number of supersteps in the schedule.
     *
     * @return The number of supersteps in the schedule.
     */
    inline unsigned numberOfSupersteps() const override { return number_of_supersteps; }

    /**
     * @brief Returns the number of processors in the schedule.
     *
     * @return The number of processors in the schedule.
     */
    void updateNumberOfSupersteps() {
        number_of_supersteps = 0;
        for (vertex_idx_t<Graph_t> i = 0; i < static_cast<vertex_idx_t<Graph_t>>(instance->numberOfVertices()); ++i) {
            if (node_to_superstep_assignment[i] >= number_of_supersteps) {
                number_of_supersteps = node_to_superstep_assignment[i] + 1;
            }
        }
    }

    /**
     * @brief Returns the superstep assigned to the specified node.
     *
     * @param node The node for which to return the assigned superstep.
     * @return The superstep assigned to the specified node.
     */
    inline unsigned assignedSuperstep(vertex_idx node) const override { return node_to_superstep_assignment[node]; }

    /**
     * @brief Returns the processor assigned to the specified node.
     *
     * @param node The node for which to return the assigned processor.
     * @return The processor assigned to the specified node.
     */
    inline unsigned assignedProcessor(vertex_idx node) const override { return node_to_processor_assignment[node]; }

    /**
     * @brief Returns the superstep assignment for the schedule.
     *
     * @return The superstep assignment for the schedule.
     */
    inline const std::vector<unsigned> &assignedSupersteps() const { return node_to_superstep_assignment; }
    inline std::vector<unsigned> &assignedSupersteps() { return node_to_superstep_assignment; }

    /**
     * @brief Returns the processor assignment for the schedule.
     *
     * @return The processor assignment for the schedule.
     */
    inline const std::vector<unsigned> &assignedProcessors() const { return node_to_processor_assignment; }
    inline std::vector<unsigned> &assignedProcessors() { return node_to_processor_assignment; }

    /**
     * @brief Sets the superstep assigned to the specified node.
     *
     * @param node The node for which to set the assigned superstep.
     * @param superstep The superstep to assign to the node.
     */
    void setAssignedSuperstep(vertex_idx node, unsigned superstep) {

        if (node < instance->numberOfVertices()) {
            node_to_superstep_assignment[node] = superstep;

            if (superstep >= number_of_supersteps) {
                number_of_supersteps = superstep + 1;
            }

        } else {
            throw std::invalid_argument("Invalid Argument while assigning node to superstep: index out of range.");
        }
    }

    /**
     * @brief Sets the superstep assigned to the specified node.
     *
     * @param node The node for which to set the assigned superstep.
     * @param superstep The superstep to assign to the node.
     */
    inline void setAssignedSuperstep_noUpdateNumSuperstep(vertex_idx node, unsigned superstep) {
        node_to_superstep_assignment.at(node) = superstep;
    }

    /**
     * @brief Sets the processor assigned to the specified node.
     *
     * @param node The node for which to set the assigned processor.
     * @param processor The processor to assign to the node.
     */
    inline void setAssignedProcessor(vertex_idx node, unsigned processor) {
        node_to_processor_assignment.at(node) = processor;
    }

    /**
     * @brief Sets the superstep assignment for the schedule.
     *
     * @param vec The superstep assignment to set.
     */
    void setAssignedSupersteps(const std::vector<unsigned> &vec) {

        if (vec.size() == static_cast<std::size_t>( instance->numberOfVertices() )) {

            number_of_supersteps = 0;

            for (vertex_idx_t<Graph_t> i = 0; i < instance->numberOfVertices(); ++i) {

                if (vec[i] >= number_of_supersteps) {
                    number_of_supersteps = vec[i] + 1;
                }

                node_to_superstep_assignment[i] = vec[i];
            }
        } else {
            throw std::invalid_argument(
                "Invalid Argument while assigning supersteps: size does not match number of nodes.");
        }
    }

    /**
     * @brief Sets the superstep assignment for the schedule.
     *
     * @param vec The superstep assignment to set.
     */
    void setAssignedSupersteps(std::vector<unsigned> &&vec) {

        if (vec.size() == static_cast<std::size_t>( instance->numberOfVertices() )) {
            node_to_superstep_assignment = std::move(vec);
        } else {
            throw std::invalid_argument(
                "Invalid Argument while assigning supersteps: size does not match number of nodes.");
        }
        
        updateNumberOfSupersteps();
    }

    /**
     * @brief Sets the processor assignment for the schedule.
     *
     * @param vec The processor assignment to set.
     */
    void setAssignedProcessors(const std::vector<unsigned> &vec) {

        if (vec.size() == static_cast<std::size_t>( instance->numberOfVertices() )) {
            node_to_processor_assignment = vec;
        } else {
            throw std::invalid_argument(
                "Invalid Argument while assigning processors: size does not match number of nodes.");
        }
    }

    /**
     * @brief Sets the processor assignment for the schedule.
     *
     * @param vec The processor assignment to set.
     */
    void setAssignedProcessors(std::vector<unsigned> &&vec) {

        if (vec.size() == static_cast<std::size_t>( instance->numberOfVertices() )) {
            node_to_processor_assignment = std::move(vec);
        } else {
            throw std::invalid_argument(
                "Invalid Argument while assigning processors: size does not match number of nodes.");
        }
    }

    virtual v_workw_t<Graph_t> computeWorkCosts() const override {
        const std::vector<v_workw_t<Graph_t>> work_per_step = compute_max_work_per_step_helper();
        return std::accumulate(work_per_step.begin(), work_per_step.end(), static_cast<v_workw_t<Graph_t>>(0));
    }

    double compute_total_communication_costs() const {

        assert(satisfiesPrecedenceConstraints());

        double total_communication = 0;

        for (const auto &v : instance->vertices()) {
            for (const auto &target : instance->getComputationalDag().children(v)) {

                if (node_to_processor_assignment[v] != node_to_processor_assignment[target]) {
                    total_communication +=
                        instance->sendCosts(node_to_processor_assignment[v], node_to_processor_assignment[target]) *
                        instance->getComputationalDag().vertex_comm_weight(v);
                }
            }
        }

        return total_communication * static_cast<double>(instance->communicationCosts()) / static_cast<double>(instance->numberOfProcessors());
    }

    double computeTotalCosts() const {

        assert(satisfiesPrecedenceConstraints());

        const v_commw_t<Graph_t> sync_cost =
            number_of_supersteps >= 1
                ? instance->synchronisationCosts() * static_cast<v_commw_t<Graph_t>>(number_of_supersteps - 1)
                : 0;

        return static_cast<double>(computeWorkCosts()) + compute_total_communication_costs() + sync_cost;
    }

    double compute_total_lambda_communication_cost() const {

        assert(satisfiesPrecedenceConstraints());

        double comm_costs = 0;
        const double comm_multiplier = 1.0 / instance->numberOfProcessors();

        for (const auto &v : instance->vertices()) {
            if (instance->getComputationalDag().out_degree(v) == 0)
                continue;

            std::unordered_set<unsigned> target_procs;
            for (const auto &target : instance->getComputationalDag().children(v)) {
                target_procs.insert(node_to_processor_assignment[target]);
            }

            const unsigned source_proc = node_to_processor_assignment[v];
            const auto v_comm_cost = instance->getComputationalDag().vertex_comm_weight(v);

            for (const auto& target_proc : target_procs) {
                comm_costs += v_comm_cost * instance->sendCosts(source_proc, target_proc);
            }
        }

        return comm_costs * comm_multiplier * static_cast<double>(instance->communicationCosts());
    }
    
    double computeTotalLambdaCosts() const {
        assert(satisfiesPrecedenceConstraints());

        const v_commw_t<Graph_t> sync_cost =
            number_of_supersteps >= 1
                ? instance->synchronisationCosts() * static_cast<v_commw_t<Graph_t>>(number_of_supersteps - 1)
                : 0;

        return static_cast<double>(computeWorkCosts()) + compute_total_lambda_communication_cost() + sync_cost;
    }

    v_commw_t<Graph_t> compute_buffered_sending_communication_costs() const {

        std::vector<std::vector<v_commw_t<Graph_t>>> rec(instance->numberOfProcessors(),
                                                         std::vector<v_commw_t<Graph_t>>(number_of_supersteps, 0));
        std::vector<std::vector<v_commw_t<Graph_t>>> send(instance->numberOfProcessors(),
                                                          std::vector<v_commw_t<Graph_t>>(number_of_supersteps, 0));

        for (vertex_idx node = 0; node < instance->numberOfVertices(); node++) {

            std::vector<unsigned> step_needed(instance->numberOfProcessors(), number_of_supersteps);
            for (const auto &target : instance->getComputationalDag().children(node)) {

                if (node_to_processor_assignment[node] != node_to_processor_assignment[target]) {
                    step_needed[node_to_processor_assignment[target]] = std::min(
                        step_needed[node_to_processor_assignment[target]], node_to_superstep_assignment[target]);
                }
            }

            for (unsigned proc = 0; proc < instance->numberOfProcessors(); proc++) {

                if (step_needed[proc] < number_of_supersteps) {
                    send[node_to_processor_assignment[node]][node_to_superstep_assignment[node]] +=
                        instance->sendCosts(node_to_processor_assignment[node], proc) *
                        instance->getComputationalDag().vertex_comm_weight(node);

                    rec[proc][step_needed[proc] - 1] += instance->sendCosts(node_to_processor_assignment[node], proc) *
                                                        instance->getComputationalDag().vertex_comm_weight(node);
                }
            }
        }

        const std::vector<v_commw_t<Graph_t>> max_comm_per_step = compute_max_comm_per_step_helper(rec, send);

        v_commw_t<Graph_t> costs = 0;
        for (unsigned step = 0; step < number_of_supersteps; step++) {
            const auto step_comm_cost = max_comm_per_step[step];
            costs += step_comm_cost;

            if (step_comm_cost > 0) {
                costs += instance->synchronisationCosts();
            }
        }
        return costs;
    }

    v_workw_t<Graph_t> computeBufferedSendingCosts() const {

        return compute_buffered_sending_communication_costs() + computeWorkCosts();
    }

    v_commw_t<Graph_t> compute_lazy_communication_costs() const {

        std::vector<std::vector<v_commw_t<Graph_t>>> rec(instance->numberOfProcessors(),
                                                         std::vector<v_commw_t<Graph_t>>(number_of_supersteps, 0));

        std::vector<std::vector<v_commw_t<Graph_t>>> send(instance->numberOfProcessors(),
                                                          std::vector<v_commw_t<Graph_t>>(number_of_supersteps, 0));

        compute_lazy_communication_costs_helper(rec, send);
        const std::vector<v_commw_t<Graph_t>> max_comm_per_step = compute_max_comm_per_step_helper(rec, send);

        v_commw_t<Graph_t> costs = 0;
        for (unsigned step = 0; step < number_of_supersteps; step++) {
            const auto step_comm_cost = max_comm_per_step[step];
            costs += step_comm_cost;

            if (step_comm_cost > 0) {
                costs += instance->synchronisationCosts();
            }
        }

        return costs;
    }

    virtual v_workw_t<Graph_t> computeCosts() const override { return compute_lazy_communication_costs() + computeWorkCosts(); }

    /**
     * @brief Returns true if the schedule satisfies the precedence constraints of the computational DAG.
     *
     * The precedence constraints of the computational DAG are satisfied if, for each directed edge (u, v) such that u
     * and v are assigned to different processors, the superstep assigned to node u is less than the superstep assigned
     * to node v.
     *
     * @return True if the schedule satisfies the precedence constraints of the computational DAG, false otherwise.
     */
    inline bool satisfiesPrecedenceConstraints() const {

<<<<<<< HEAD
        if (node_to_processor_assignment.size() != instance->numberOfVertices() ||
            node_to_superstep_assignment.size() != instance->numberOfVertices()) {
=======
        if (static_cast<vertex_idx_t<Graph_t>>(node_to_processor_assignment.size()) != instance->numberOfVertices() ||
            static_cast<vertex_idx_t<Graph_t>>(node_to_superstep_assignment.size()) != instance->numberOfVertices()) {
>>>>>>> b8fc7b2c
            return false;
        }

        for (const auto &v : instance->vertices()) {

            if (node_to_superstep_assignment[v] >= number_of_supersteps) {
                return false;
            }

            if (node_to_processor_assignment[v] >= instance->numberOfProcessors()) {
                return false;
            }

            for (const auto &target : instance->getComputationalDag().children(v)) {

                const unsigned different_processors =
                    (node_to_processor_assignment[v] == node_to_processor_assignment[target]) ? 0u : getStaleness();

                if (node_to_superstep_assignment[v] + different_processors > node_to_superstep_assignment[target]) {
                    return false;
                }
            }
        }

        return true;
    }

    bool satisfiesNodeTypeConstraints() const {

        if (node_to_processor_assignment.size() != instance->numberOfVertices())
            return false;

        for (const auto &node : instance->vertices()) {
            if (!instance->isCompatible(node, node_to_processor_assignment[node]))
                return false;
        }

        return true;
    };

    bool satisfiesMemoryConstraints() const {

        switch (instance->getArchitecture().getMemoryConstraintType()) {

        case MEMORY_CONSTRAINT_TYPE::LOCAL: {

            SetSchedule set_schedule = SetSchedule(*this);

            for (unsigned step = 0; step < number_of_supersteps; step++) {
                for (unsigned proc = 0; proc < instance->numberOfProcessors(); proc++) {

                    v_memw_t<Graph_t> memory = 0;
                    for (const auto &node : set_schedule.step_processor_vertices[step][proc]) {
                        memory += instance->getComputationalDag().vertex_mem_weight(node);
                    }

                    if (memory > instance->getArchitecture().memoryBound(proc)) {
                        return false;
                    }
                }
            }

            break;
        }

        case MEMORY_CONSTRAINT_TYPE::PERSISTENT_AND_TRANSIENT: {
            std::vector<v_memw_t<Graph_t>> current_proc_persistent_memory(instance->numberOfProcessors(), 0);
            std::vector<v_memw_t<Graph_t>> current_proc_transient_memory(instance->numberOfProcessors(), 0);

            for (const auto &node : instance->vertices()) {

                const unsigned proc = node_to_processor_assignment[node];
                current_proc_persistent_memory[proc] += instance->getComputationalDag().vertex_mem_weight(node);
                current_proc_transient_memory[proc] = std::max(
                    current_proc_transient_memory[proc], instance->getComputationalDag().vertex_comm_weight(node));

                if (current_proc_persistent_memory[proc] + current_proc_transient_memory[proc] >
                    instance->getArchitecture().memoryBound(proc)) {
                    return false;
                }
            }
            break;
        }

        case MEMORY_CONSTRAINT_TYPE::GLOBAL: {
            std::vector<v_memw_t<Graph_t>> current_proc_memory(instance->numberOfProcessors(), 0);

            for (const auto &node : instance->vertices()) {

                const unsigned proc = node_to_processor_assignment[node];
                current_proc_memory[proc] += instance->getComputationalDag().vertex_mem_weight(node);

                if (current_proc_memory[proc] > instance->getArchitecture().memoryBound(proc)) {
                    return false;
                }
            }
            break;
        }

        case MEMORY_CONSTRAINT_TYPE::LOCAL_IN_OUT: {

            SetSchedule set_schedule = SetSchedule(*this);

            for (unsigned step = 0; step < number_of_supersteps; step++) {
                for (unsigned proc = 0; proc < instance->numberOfProcessors(); proc++) {

                    v_memw_t<Graph_t> memory = 0;
                    for (const auto &node : set_schedule.step_processor_vertices[step][proc]) {
                        memory += instance->getComputationalDag().vertex_mem_weight(node) +
                                  instance->getComputationalDag().vertex_comm_weight(node);

                        for (const auto &parent : instance->getComputationalDag().parents(node)) {

                            if (node_to_processor_assignment[parent] == proc &&
                                node_to_superstep_assignment[parent] == step) {
                                memory -= instance->getComputationalDag().vertex_comm_weight(parent);
                            }
                        }
                    }

                    if (memory > instance->getArchitecture().memoryBound(proc)) {
                        return false;
                    }
                }
            }

            break;
        }

        case MEMORY_CONSTRAINT_TYPE::LOCAL_INC_EDGES: {

            SetSchedule set_schedule = SetSchedule(*this);

            for (unsigned step = 0; step < number_of_supersteps; step++) {
                for (unsigned proc = 0; proc < instance->numberOfProcessors(); proc++) {

                    std::unordered_set<vertex_idx_t<Graph_t>> nodes_with_incoming_edges;

                    v_memw_t<Graph_t> memory = 0;
                    for (const auto &node : set_schedule.step_processor_vertices[step][proc]) {
                        memory += instance->getComputationalDag().vertex_comm_weight(node);

                        for (const auto &parent : instance->getComputationalDag().parents(node)) {

                            if (node_to_superstep_assignment[parent] != step) {
                                nodes_with_incoming_edges.insert(parent);
                            }
                        }
                    }

                    for (const auto &node : nodes_with_incoming_edges) {
                        memory += instance->getComputationalDag().vertex_comm_weight(node);
                    }

                    if (memory > instance->getArchitecture().memoryBound(proc)) {
                        return false;
                    }
                }
            }
            break;
        }

        case MEMORY_CONSTRAINT_TYPE::LOCAL_SOURCES_INC_EDGES: {

            SetSchedule set_schedule = SetSchedule(*this);

            for (unsigned step = 0; step < number_of_supersteps; step++) {
                for (unsigned proc = 0; proc < instance->numberOfProcessors(); proc++) {

                    std::unordered_set<vertex_idx_t<Graph_t>> nodes_with_incoming_edges;

                    v_memw_t<Graph_t> memory = 0;
                    for (const auto &node : set_schedule.step_processor_vertices[step][proc]) {

                        if (is_source(node, instance->getComputationalDag())) {
                            memory += instance->getComputationalDag().vertex_mem_weight(node);
                        }

                        for (const auto &parent : instance->getComputationalDag().parents(node)) {

                            if (node_to_superstep_assignment[parent] != step) {
                                nodes_with_incoming_edges.insert(parent);
                            }
                        }
                    }

                    for (const auto &node : nodes_with_incoming_edges) {
                        memory += instance->getComputationalDag().vertex_comm_weight(node);
                    }

                    if (memory > instance->getArchitecture().memoryBound(proc)) {
                        return false;
                    }
                }
            }
            break;
        }

        case MEMORY_CONSTRAINT_TYPE::NONE: {
            break;
        }

        default: {
            throw std::invalid_argument("Unknown memory constraint type.");
            break;
        }
        }

        return true;
    };

    std::vector<vertex_idx_t<Graph_t>> getAssignedNodeVector(unsigned int processor) const {

        std::vector<vertex_idx_t<Graph_t>> vec;

        for (const auto &node : instance->vertices()) {

            if (node_to_processor_assignment[node] == processor) {
                vec.push_back(node);
            }
        }

        return vec;
    }

    std::vector<vertex_idx_t<Graph_t>> getAssignedNodeVector(unsigned int processor, unsigned int superstep) const {
        std::vector<vertex_idx_t<Graph_t>> vec;

        for (const auto &node : instance->vertices()) {

            if (node_to_processor_assignment[node] == processor && node_to_superstep_assignment[node] == superstep) {
                vec.push_back(node);
            }
        }

        return vec;
    }

    inline void setNumberOfSupersteps(unsigned int number_of_supersteps_) {
        number_of_supersteps = number_of_supersteps_;
    }

    unsigned num_assigned_nodes(unsigned processor) const {

        unsigned num = 0;

        for (const auto &node : instance->vertices()) {
            if (node_to_processor_assignment[node] == processor) {
                num++;
            }
        }

        return num;
    }

    std::vector<unsigned> num_assigned_nodes_per_processor() const {

        std::vector<unsigned> num(instance->numberOfProcessors(), 0);

        for (const auto &node : instance->vertices()) {
            num[node_to_processor_assignment[node]]++;
        }

        return num;
    }

    std::vector<std::vector<unsigned>> num_assigned_nodes_per_superstep_processor() const {

        std::vector<std::vector<unsigned>> num(number_of_supersteps,
                                               std::vector<unsigned>(instance->numberOfProcessors(), 0));

        for (const auto &v : instance->vertices()) {
            num[node_to_superstep_assignment[v]][node_to_processor_assignment[v]] += 1;
        }

        return num;
    }

    unsigned virtual getStaleness() const { return 1; }
};

} // namespace osp<|MERGE_RESOLUTION|>--- conflicted
+++ resolved
@@ -550,13 +550,8 @@
      */
     inline bool satisfiesPrecedenceConstraints() const {
 
-<<<<<<< HEAD
-        if (node_to_processor_assignment.size() != instance->numberOfVertices() ||
-            node_to_superstep_assignment.size() != instance->numberOfVertices()) {
-=======
         if (static_cast<vertex_idx_t<Graph_t>>(node_to_processor_assignment.size()) != instance->numberOfVertices() ||
             static_cast<vertex_idx_t<Graph_t>>(node_to_superstep_assignment.size()) != instance->numberOfVertices()) {
->>>>>>> b8fc7b2c
             return false;
         }
 
