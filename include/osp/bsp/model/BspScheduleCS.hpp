--- conflicted
+++ resolved
@@ -399,17 +399,10 @@
                         comm_cost + receive_cost[dest_proc] > max_comm_cost) {
                         iter++;
                     } else {
-<<<<<<< HEAD
-                        commSchedule.emplace(std::make_tuple((*iter)[1], proc, (*iter)[2]), step - this->getStaleness());
-                        node_to_proc_been_sent[(*iter)[1]][(*iter)[2]] = true;
-                        send_cost[proc] += static_cast<v_commw_t<Graph_t>>((*iter)[0]);
-                        receive_cost[(*iter)[2]] += static_cast<v_commw_t<Graph_t>>((*iter)[0]);
-=======
-                        commSchedule.emplace(std::make_tuple(node_to_send, proc, dest_proc), step - 1);
+                        commSchedule.emplace(std::make_tuple(node_to_send, proc, dest_proc), step - this->getStaleness());
                         node_to_proc_been_sent[node_to_send][dest_proc] = true;
                         send_cost[proc] += comm_cost;
                         receive_cost[dest_proc] += comm_cost;
->>>>>>> b8fc7b2c
                         iter = require_sending[proc].erase(iter);
                         if (require_sending[proc].empty() ||
                             std::get<0>(*require_sending[proc].rbegin()) + send_cost[proc] >
